--- conflicted
+++ resolved
@@ -1,12 +1,7 @@
 {
   "name": "webworldwind-x",
-<<<<<<< HEAD
-  "version": "2.4.10",
+  "version": "2.4.11",
   "description": "Extensions for Web WorldWind",
-=======
-  "version": "2.4.11",
-  "description": "Extension repository collecting work done in the scope of EOAPPS project within ESA.",
->>>>>>> 5d7b2855
   "main": "dist/main.js",
   "files": [
     "dist/main.js",
